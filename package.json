--- conflicted
+++ resolved
@@ -19,10 +19,7 @@
     "prepare": "husky install",
     "security-scan": "ggshield scan  path -r . -y",
     "commit": "cz",
-<<<<<<< HEAD
-=======
     "release": "git pull --rebase --tags origin main && standard-version && git push --follow-tags origin main && conventional-github-releaser",
->>>>>>> 990270ce
     "sb": "start-storybook -p 6006",
     "sb-build": "build-storybook -o design-system"
   },
@@ -43,11 +40,6 @@
     "@babel/core": "^7.17.5",
     "@commitlint/cli": "^16.2.1",
     "@commitlint/config-conventional": "^16.2.1",
-<<<<<<< HEAD
-    "@semantic-release/changelog": "^6.0.1",
-    "@semantic-release/git": "^10.0.1",
-=======
->>>>>>> 990270ce
     "@storybook/addon-docs": "^6.5.0-alpha.39",
     "@storybook/addon-essentials": "^6.5.0-alpha.39",
     "@storybook/addon-links": "^6.5.0-alpha.39",
@@ -74,10 +66,7 @@
     "prettier-plugin-tailwindcss": "^0.1.7",
     "remixicon": "^2.5.0",
     "semantic-release": "^19.0.2",
-<<<<<<< HEAD
-=======
     "standard-version": "^9.3.2",
->>>>>>> 990270ce
     "storybook-builder-vite": "^0.1.17",
     "svelte": "^3.46.4",
     "svelte-loader": "^3.1.2",
@@ -98,21 +87,6 @@
       "ggshield scan pre-commit"
     ]
   },
-<<<<<<< HEAD
-  "release": {
-    "branches": [
-      "release"
-    ],
-    "plugins": [
-      "@semantic-release/commit-analyzer",
-      "@semantic-release/release-notes-generator",
-      "@semantic-release/changelog",
-      "@semantic-release/github",
-      "@semantic-release/git"
-    ]
-  },
-=======
->>>>>>> 990270ce
   "config": {
     "commitizen": {
       "path": "./node_modules/cz-conventional-changelog"
